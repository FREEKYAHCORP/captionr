--- conflicted
+++ resolved
@@ -2,21 +2,12 @@
 COCA/GIT/BLIP/CLIP Caption tool as a Colab notebook and Python script
 
 ### CHANGELOG:
-<<<<<<< HEAD
-* Captionr.py v0.2.0 - Adds BLIP2 support
-* Notebook v0.2.1 - Adds GDrive cell
+* Notebook v0.2.2 - Aded BLIP2 support
+* Captionr.py v0.2.0 - Added BLIP2 support
+* Notebook v0.2.1 - Added GDrive cell
 * Notebook v0.2.0 - Refactored to support new captionr.py module
 * Captionr.py v0.1.0 - Initial release of local script
 
-=======
-* Notebook v0.2.1 - Adding GDrive cell
-* Notebook v0.2.0 - Refactoring to support new captionr.py module
-* Captionr.py v0.1.0 - Initial release of local script
-
-### Coming Soon:
-* BLIP2 support
-
->>>>>>> ad9ec40c
 Feature requests? Support? Find me on the [IlluminatiAI Discord](https://discord.gg/HqdffGgeBa)
 
 ## To use the notebook:
@@ -110,10 +101,7 @@
   --debug
   ```
 
-<<<<<<< HEAD
 
-=======
->>>>>>> ad9ec40c
 ## Special Thanks
 * @cacoe for the inception of the idea. Be sure to check out his new IlluminatiAI model. It slaps.
 * @Kaz, @jvkas, and @PeePa for help with testing
